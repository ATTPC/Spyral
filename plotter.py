import polars
<<<<<<< HEAD
from typing import Optional
=======
>>>>>>> e6b44b6b
from matplotlib import pyplot, widgets, colormaps
from matplotlib.colors import LinearSegmentedColormap, rgb2hex
from pcutils.core.config import load_config, Config
from pcutils.core.workspace import Workspace
from pcutils.plot.cut import load_cut_json, write_cut_json, CutHandler
from pcutils.plot.histogram import Histogrammer
import numpy as np
import sys

RAD2DEG = 180.0/np.pi
<<<<<<< HEAD
#DATA_DIRECTORY: str = '/mnt/analysis/e20009/e20009_Turi/Workspace/estimates/'
DATA_DIRECTORY: str = '/mnt/analysis/e20009/a2091_Turi/Workspace/estimates/'
=======
DATA_DIRECTORY: str = '/mnt/analysis/e20009/e20009_Turi/Workspace/estimates/'
>>>>>>> e6b44b6b

#Additional colormaps with white backgrounds
cmap_jet = colormaps.get_cmap("jet")
white_jet = LinearSegmentedColormap.from_list('white_jet', [
    (0, '#ffffff'),
    (1e-20, rgb2hex(cmap_jet(1e-20))),
    (0.2, rgb2hex(cmap_jet(0.2))),
    (0.4, rgb2hex(cmap_jet(0.4))),
    (0.6, rgb2hex(cmap_jet(0.6))),
    (0.8, rgb2hex(cmap_jet(0.8))),
    (1, rgb2hex(cmap_jet(0.9))),  
], N = 256)

white_viridis = LinearSegmentedColormap.from_list('white_viridis', [
    (0, '#ffffff'),
    (1e-20, '#440053'),
    (0.2, '#404388'),
    (0.4, '#2a788e'),
    (0.6, '#21a784'),
    (0.8, '#78d151'),
    (1, '#fde624'),
], N=256)

def help_string() -> str:
    return\
'''--- PC-Utils plotter ---
Usage: python plotter.py <operation> <configuration.json>
Operations:
    --gate: Load the data specified by the configuration and generate a 2D particle ID histogram. The user then draws an appropriate gate on the histogram. The gate
        is saved to the workspace. The gate has the default name pid_gate and is saved to a default pid_gate.json file in the cuts directory of the workspace.
    --plot: Load the data specified by the workspace and generate a set of plots and histograms defined by the plot function in this script.
'''

# Example of plotting using histogrammer and a gate. Useful for testing gates, but
# real analysis would need a custom solution.
def plot(run_min: int, run_max: int, ws: Workspace, pid_file):
    ede_cut = load_cut_json(ws.get_gate_file_path(pid_file))
    if ede_cut is None:
        print('Cut is invalid, plot failed')
        return

    grammer = Histogrammer()
    grammer.add_hist2d('ede_gated', (200, 200), ((-100.0, 5000.0), (0.0, 2.0)))
    grammer.add_hist2d('ede', (200, 200), ((-100.0, 5000.0), (0.0, 2.0)))
    grammer.add_hist2d('theta_brho_gated', (360, 200), ((0.0, 180.0), (0.0, 2.0)))
    grammer.add_hist2d('theta_brho', (360, 200), ((0.0, 180.0), (0.0, 2.0)))

    for run in range(run_min, run_max+1):
        run_path = ws.get_estimate_file_path_parquet(run)
        if not run_path.exists():
            continue
        df = polars.read_parquet(run_path)
        df_ede = df.filter(polars.struct(['dEdx', 'brho']).map(ede_cut.is_cols_inside))
        grammer.fill_hist2d('ede', df.select('dEdx').to_numpy(), df.select('brho').to_numpy())
        grammer.fill_hist2d('ede_gated', df_ede.select('dEdx').to_numpy(), df_ede.select('brho').to_numpy())
        grammer.fill_hist2d('theta_brho', df.select('polar').to_numpy() * RAD2DEG, df.select('brho').to_numpy())
        grammer.fill_hist2d('theta_brho_gated', df_ede.select('polar').to_numpy() * RAD2DEG, df_ede.select('brho').to_numpy())

    fig, ax = pyplot.subplots(1,2)
    fig.suptitle(f'Runs {run_min} to {run_max} Gated')
    mesh_1 = grammer.draw_hist2d('ede_gated', ax[0], log_z=True)
    mesh_2 = grammer.draw_hist2d('theta_brho_gated', ax[1], log_z=True)
    ax[0].set_xlabel('Energy Loss (channels)')
    ax[0].set_ylabel(r'B$\rho$ (T*m)')
    ax[0].set_title('E-dE')
    pyplot.colorbar(mesh_1, ax=ax[0])
    ax[1].set_xlabel(r'$\theta_{lab}$ (deg)')
    ax[1].set_ylabel(r'B$\rho$ (T*m)')
    ax[1].set_title('Kinematics')
    pyplot.colorbar(mesh_2, ax=ax[1])

    fig2, ax2 = pyplot.subplots(1,2)
    fig2.suptitle(f'Runs {run_min} to {run_max}')
    mesh_12 = grammer.draw_hist2d('ede', ax2[0], log_z=True)
    mesh_22 = grammer.draw_hist2d('theta_brho', ax2[1], log_z=True)
    ax2[0].set_xlabel('Energy Loss (channels)')
    ax2[0].set_ylabel(r'B$\rho$ (T*m)')
    ax2[0].set_title('E-dE')
    pyplot.colorbar(mesh_12, ax=ax2[0])
    ax2[1].set_xlabel(r'$\theta_{lab}$ (deg)')
    ax2[1].set_ylabel(r'B$\rho$ (T*m)')
    ax2[1].set_title('Kinematics')
    pyplot.colorbar(mesh_22, ax=ax2[1])

    pyplot.tight_layout()
    pyplot.show()

# Example of scripted cut generation.
# You have to close the plot window to save the cut
def draw_gate(run_min: int, run_max: int, ws: Workspace):
    handler = CutHandler()
    grammer = Histogrammer()
<<<<<<< HEAD

    grammer.add_hist2d('pid', (300, 200), ((0.0, 7500.0), (0.0, 1.5)))
=======
    grammer.add_hist2d('pid', (400, 300), ((-100.0, 8000.0), (0.0, 3.0)))
>>>>>>> e6b44b6b
    for run in range(run_min, run_max+1):
        run_path = ws.get_estimate_file_path_parquet(run)
        if not run_path.exists():
            continue
        df = polars.read_parquet(ws.get_estimate_file_path_parquet(run))
        grammer.fill_hist2d('pid', df.select('dEdx').to_numpy(), df.select('brho').to_numpy())

    _fig, ax = pyplot.subplots(1,1)
    _selector = widgets.PolygonSelector(ax, handler.onselect)

    mesh = grammer.draw_hist2d(name = 'pid', axis = ax, cmap = white_viridis, log_z = True)

    pyplot.colorbar(mesh, ax=ax)
    pyplot.tight_layout()
    pyplot.show()

    try:
        handler.cuts['cut_0'].name = 'pid_gate'
        write_cut_json(handler.cuts['cut_0'], ws.get_gate_file_path('pid_gate.json'))
    except Exception:
        pass

def main_gate(config: Config):
    ws = Workspace(config.workspace)
    draw_gate(config.run.run_min, config.run.run_max, ws)

def main_plot(config: Config):
    ws = Workspace(config.workspace)
    plot(config.run.run_min, config.run.run_max, ws, config.solver.particle_id_filename)

if __name__ == '__main__':
    if len(sys.argv) < 3:
        print(help_string())
    elif sys.argv[1] == '--gate':
        main_gate(load_config(sys.argv[2]))
    elif sys.argv[1] == '--plot':
        main_plot(load_config(sys.argv[2]))<|MERGE_RESOLUTION|>--- conflicted
+++ resolved
@@ -1,8 +1,5 @@
 import polars
-<<<<<<< HEAD
 from typing import Optional
-=======
->>>>>>> e6b44b6b
 from matplotlib import pyplot, widgets, colormaps
 from matplotlib.colors import LinearSegmentedColormap, rgb2hex
 from pcutils.core.config import load_config, Config
@@ -13,12 +10,8 @@
 import sys
 
 RAD2DEG = 180.0/np.pi
-<<<<<<< HEAD
 #DATA_DIRECTORY: str = '/mnt/analysis/e20009/e20009_Turi/Workspace/estimates/'
 DATA_DIRECTORY: str = '/mnt/analysis/e20009/a2091_Turi/Workspace/estimates/'
-=======
-DATA_DIRECTORY: str = '/mnt/analysis/e20009/e20009_Turi/Workspace/estimates/'
->>>>>>> e6b44b6b
 
 #Additional colormaps with white backgrounds
 cmap_jet = colormaps.get_cmap("jet")
@@ -111,12 +104,7 @@
 def draw_gate(run_min: int, run_max: int, ws: Workspace):
     handler = CutHandler()
     grammer = Histogrammer()
-<<<<<<< HEAD
-
-    grammer.add_hist2d('pid', (300, 200), ((0.0, 7500.0), (0.0, 1.5)))
-=======
     grammer.add_hist2d('pid', (400, 300), ((-100.0, 8000.0), (0.0, 3.0)))
->>>>>>> e6b44b6b
     for run in range(run_min, run_max+1):
         run_path = ws.get_estimate_file_path_parquet(run)
         if not run_path.exists():
