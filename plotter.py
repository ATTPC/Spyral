import polars
<<<<<<< HEAD
from matplotlib import pyplot, widgets
=======
from typing import Optional
from matplotlib import pyplot, widgets, colormaps
from matplotlib.colors import LinearSegmentedColormap, rgb2hex
>>>>>>> cea6b4a3
from spyral.core.config import load_config, Config
from spyral.core.workspace import Workspace
from spyral.plot.cut import load_cut_json, write_cut_json, CutHandler
from spyral.plot.histogram import Histogrammer
import numpy as np
import sys
from pathlib import Path

RAD2DEG = 180.0/np.pi
<<<<<<< HEAD
=======

#Additional colormaps with white backgrounds
cmap_jet = colormaps.get_cmap("jet")
white_jet = LinearSegmentedColormap.from_list('white_jet', [
    (0, '#ffffff'),
    (1e-20, rgb2hex(cmap_jet(1e-20))),
    (0.2, rgb2hex(cmap_jet(0.2))),
    (0.4, rgb2hex(cmap_jet(0.4))),
    (0.6, rgb2hex(cmap_jet(0.6))),
    (0.8, rgb2hex(cmap_jet(0.8))),
    (1, rgb2hex(cmap_jet(0.9))),  
], N = 256)

white_viridis = LinearSegmentedColormap.from_list('white_viridis', [
    (0, '#ffffff'),
    (1e-20, '#440053'),
    (0.2, '#404388'),
    (0.4, '#2a788e'),
    (0.6, '#21a784'),
    (0.8, '#78d151'),
    (1, '#fde624'),
], N=256)
>>>>>>> cea6b4a3

def help_string() -> str:
    return\
'''--- PC-Utils plotter ---
Usage: python plotter.py <operation> <configuration.json>
Operations:
    --gate: Load the data specified by the configuration and generate a 2D particle ID histogram. The user then draws an appropriate gate on the histogram. The gate
        is saved to the workspace. The gate has the default name pid_gate and is saved to a default pid_gate.json file in the cuts directory of the workspace.
    --plot: Load the data specified by the workspace and generate a set of plots and histograms defined by the plot function in this script.
'''

# Example of plotting using histogrammer and a gate. Useful for testing gates, but
# real analysis would need a custom solution.
def plot(run_min: int, run_max: int, ws: Workspace, pid_file):
    ede_cut = load_cut_json(str(ws.get_gate_file_path(pid_file)))
    if ede_cut is None:
        print('Cut is invalid, plot failed')
        return

    grammer = Histogrammer()
    grammer.add_hist2d('ede_gated', (200, 200), ((-100.0, 5000.0), (0.0, 3.0)))
    grammer.add_hist2d('ede', (500, 300), ((-100.0, 5000.0), (0.0, 1.5)))
    grammer.add_hist2d('theta_brho_gated', (360, 200), ((0.0, 180.0), (0.0, 3.0)))
    grammer.add_hist2d('theta_brho', (360, 200), ((0.0, 180.0), (0.0, 3.0)))
    grammer.add_hist1d('ic_amp', 4096, (0.0, 4096.0))

    for run in range(run_min, run_max+1):
        run_path = ws.get_estimate_file_path_parquet(run)
        if not run_path.exists():
            continue
        df = polars.read_parquet(run_path)
        # df = df.filter((polars.col('ic_amplitude') > 0.0))
        # df = df.filter((polars.col('ic_amplitude') > 950.0) & (polars.col('ic_amplitude') < 1350.0))
        df_ede = df.filter(polars.struct(['dEdx', 'brho']).map(ede_cut.is_cols_inside))
        grammer.fill_hist2d('ede', df.select('dEdx').to_numpy(), df.select('brho').to_numpy())
        grammer.fill_hist2d('ede_gated', df_ede.select('dEdx').to_numpy(), df_ede.select('brho').to_numpy())
        grammer.fill_hist2d('theta_brho', df.select('polar').to_numpy() * RAD2DEG, df.select('brho').to_numpy())
        grammer.fill_hist2d('theta_brho_gated', df_ede.select('polar').to_numpy() * RAD2DEG, df_ede.select('brho').to_numpy())
        grammer.fill_hist1d('ic_amp', df.unique(subset=['event']).select('ic_amplitude').to_numpy())

    fig, ax = pyplot.subplots(1,2)
    fig.suptitle(f'Runs {run_min} to {run_max} Gated')
    mesh_1 = grammer.draw_hist2d('ede_gated', ax[0], log_z=False)
    mesh_2 = grammer.draw_hist2d('theta_brho_gated', ax[1], log_z=False)
    ax[0].set_xlabel('Energy Loss (channels)')
    ax[0].set_ylabel(r'B$\rho$ (T*m)')
    ax[0].set_title('E-dE')
    pyplot.colorbar(mesh_1, ax=ax[0])
    ax[1].set_xlabel(r'$\theta_{lab}$ (deg)')
    ax[1].set_ylabel(r'B$\rho$ (T*m)')
    ax[1].set_title('Kinematics')
    pyplot.colorbar(mesh_2, ax=ax[1])

    pyplot.tight_layout()

    fig2, ax2 = pyplot.subplots(1,2)
    fig2.suptitle(f'Runs {run_min} to {run_max}')
    mesh_12 = grammer.draw_hist2d('ede', ax2[0], log_z=True)
    mesh_22 = grammer.draw_hist2d('theta_brho', ax2[1], log_z=True)
    ax2[0].set_xlabel('Energy Loss (channels)')
    ax2[0].set_ylabel(r'B$\rho$ (T*m)')
    ax2[0].set_title('E-dE')
    pyplot.colorbar(mesh_12, ax=ax2[0])
    ax2[1].set_xlabel(r'$\theta_{lab}$ (deg)')
    ax2[1].set_ylabel(r'B$\rho$ (T*m)')
    ax2[1].set_title('Kinematics')
    pyplot.colorbar(mesh_22, ax=ax2[1])

    fig3, ax3 = pyplot.subplots(1,1)
    fig3.suptitle(f'Runs {run_min} to {run_max} IC')
    grammer.draw_hist1d('ic_amp', ax3)
    ax3.set_xlabel('IC Amplitude')
    ax3.set_yscale('log')

    pyplot.tight_layout()
    pyplot.show()

# Example of scripted cut generation.
# You have to close the plot window to save the cut
def draw_gate(run_min: int, run_max: int, ws: Workspace):
    handler = CutHandler()
    grammer = Histogrammer()
    grammer.add_hist2d('pid', (400, 300), ((-100.0, 5000.0), (0.0, 1.5)))
    for run in range(run_min, run_max+1):
        run_path = ws.get_estimate_file_path_parquet(run)
        if not run_path.exists():
            continue
        df = polars.read_parquet(ws.get_estimate_file_path_parquet(run))
        df = df.filter((polars.col('ic_amplitude') > 0.0))
        grammer.fill_hist2d('pid', df.select('dEdx').to_numpy(), df.select('brho').to_numpy())

    _fig, ax = pyplot.subplots(1,1)
    _selector = widgets.PolygonSelector(ax, handler.onselect)

<<<<<<< HEAD
    mesh = grammer.draw_hist2d(name = 'pid', axis = ax, log_z = True)
=======
    mesh = grammer.draw_hist2d(name = 'pid', axis = ax, cmap = white_viridis, log_z = False)
>>>>>>> cea6b4a3

    pyplot.colorbar(mesh, ax=ax)
    pyplot.tight_layout()
    pyplot.show()

    try:
        handler.cuts['cut_0'].name = 'pid_gate'
        write_cut_json(handler.cuts['cut_0'], str(ws.get_gate_file_path('pid_gate.json')))
    except Exception:
        pass

def main_gate(config: Config):
    ws = Workspace(config.workspace)
    draw_gate(config.run.run_min, config.run.run_max, ws)

def main_plot(config: Config):
    ws = Workspace(config.workspace)
    plot(config.run.run_min, config.run.run_max, ws, config.solver.particle_id_filename)

if __name__ == '__main__':
    if len(sys.argv) < 3:
        print(help_string())
    elif sys.argv[1] == '--gate':
        main_gate(load_config(Path(sys.argv[2])))
    elif sys.argv[1] == '--plot':
        main_plot(load_config(Path(sys.argv[2])))<|MERGE_RESOLUTION|>--- conflicted
+++ resolved
@@ -1,11 +1,7 @@
 import polars
-<<<<<<< HEAD
-from matplotlib import pyplot, widgets
-=======
 from typing import Optional
 from matplotlib import pyplot, widgets, colormaps
 from matplotlib.colors import LinearSegmentedColormap, rgb2hex
->>>>>>> cea6b4a3
 from spyral.core.config import load_config, Config
 from spyral.core.workspace import Workspace
 from spyral.plot.cut import load_cut_json, write_cut_json, CutHandler
@@ -15,8 +11,6 @@
 from pathlib import Path
 
 RAD2DEG = 180.0/np.pi
-<<<<<<< HEAD
-=======
 
 #Additional colormaps with white backgrounds
 cmap_jet = colormaps.get_cmap("jet")
@@ -39,7 +33,6 @@
     (0.8, '#78d151'),
     (1, '#fde624'),
 ], N=256)
->>>>>>> cea6b4a3
 
 def help_string() -> str:
     return\
@@ -134,11 +127,7 @@
     _fig, ax = pyplot.subplots(1,1)
     _selector = widgets.PolygonSelector(ax, handler.onselect)
 
-<<<<<<< HEAD
-    mesh = grammer.draw_hist2d(name = 'pid', axis = ax, log_z = True)
-=======
     mesh = grammer.draw_hist2d(name = 'pid', axis = ax, cmap = white_viridis, log_z = False)
->>>>>>> cea6b4a3
 
     pyplot.colorbar(mesh, ax=ax)
     pyplot.tight_layout()
