from .core.config import Config
from .core.workspace import Workspace
from .phase_1 import phase_1
from .phase_2 import phase_2
from .phase_3 import phase_3
from .phase_4_interp import phase_4_interp
from time import time
import datetime

<<<<<<< HEAD
def run(config: Config):
=======
def run_spyral(config: Config):
>>>>>>> cea6b4a3

    ws = Workspace(config.workspace)
    pad_map = ws.get_pad_map()
    nuclear_map = ws.get_nuclear_map()
    start = time()
    for idx in range(config.run.run_min, config.run.run_max + 1, 1):

        print(f'Analyzing run {idx}...')

        if config.run.do_phase1:
            phase_1(idx, ws, pad_map, config.trace, config.frib, config.cross, config.detector)

        if config.run.do_phase2:
            phase_2(idx, ws, config.cluster)

        if config.run.do_phase3:
            phase_3(idx, ws, config.estimate, config.detector)

        if config.run.do_phase4:
            phase_4_interp(idx, ws, config.solver, config.detector, nuclear_map)
        
    stop = time()
    timestr = str(datetime.timedelta(seconds = stop - start))
    print(f'Total ellapsed runtime: {stop - start}s (i.e {timestr})')<|MERGE_RESOLUTION|>--- conflicted
+++ resolved
@@ -7,11 +7,7 @@
 from time import time
 import datetime
 
-<<<<<<< HEAD
-def run(config: Config):
-=======
 def run_spyral(config: Config):
->>>>>>> cea6b4a3
 
     ws = Workspace(config.workspace)
     pad_map = ws.get_pad_map()
