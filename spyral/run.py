--- conflicted
+++ resolved
@@ -41,9 +41,5 @@
             phase_3(idx, ws, config.estimate, config.detector, queue)
 
         if config.run.do_phase4:
-<<<<<<< HEAD
             spyral_info(__name__, 'Running phase 4')
-            phase_4_interp(idx, ws, config.solver, nuclear_map, queue)
-=======
-            phase_4_interp(idx, ws, config.solver, config.detector, nuclear_map)
->>>>>>> 9e74b40d
+            phase_4_interp(idx, ws, config.solver, nuclear_map, queue)