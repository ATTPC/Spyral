from dataclasses import dataclass, field
from pathlib import Path
from json import load
from typing import Any

@dataclass
class WorkspaceParameters:
    '''
    Parameters describing paths to various resources used across the application
    '''
    trace_data_path: str = ''
    workspace_path: str = ''
    pad_geometry_path: str = ''
    pad_gain_path: str = ''
    pad_time_path: str = ''
    pad_electronics_path: str = ''
    nuclear_data_path: str = ''

@dataclass
class RunParameters:
    '''
    Parameters describing the set of operations to be peformed
    '''
    run_min: int = -1
    run_max: int = -1
    n_processes: int = -1
    do_phase1: bool = False
    do_phase2: bool = False
    do_phase3: bool = False
    do_phase4: bool = False
    num_cores: int = 1

@dataclass
class DetectorParameters:
    '''
    Parameters describing the detector configuration
    '''
    magnetic_field: float = 0.0 #Tesla
    electric_field: float = 0.0 #V/m
    detector_length: float = 0.0 #mm
    beam_region_radius: float = 0.0 #mm
    micromegas_time_bucket: float = 0.0
    window_time_bucket: float = 0.0
    get_frequency: float = 0.0 #MHz
    garfield_file_path: str = ''
    efield_correction_name: str = ''

@dataclass
class TraceParameters:
    '''
    Parameters for trace baseline and peak finding
    '''
    baseline_window_scale: float = 20.0
    peak_separation: float = 50.0
    peak_prominence: float = 20.0
    peak_max_width: float = 100.0
    peak_threshold: float = 25.0

@dataclass
class FribParameters:
    '''
    Parameters for data taken using the FRIBDAQ (IC, Si, etc)
    '''
    baseline_window_scale: float = 20.0
    peak_separation: float = 50.0
    peak_prominence: float = 20.0
    peak_max_width: float = 100.0
    peak_threshold: float = 25.0
    ic_multiplicity: int = 1
    correct_ic_time: bool = True

@dataclass
class CrossTalkParameters:
    '''
    Parameters for cross talk analysis
    '''
    saturation_threshold: float = 2000.0
    cross_talk_threshold: float = 1000.0
    neighborhood_threshold: float = 1500.0
    channel_range: int = 5
    distance_range: float = 5.0
    time_range: int =  10

@dataclass
class ClusterParameters:
    '''
    Parameters for clustering, cluster joining, and cluster cleaning
    '''
    smoothing_neighbor_distance: float = 0.0 #mm
    min_points: int = 0
    min_size: int = 0
    circle_overlap_ratio: float = 0.0
    fractional_charge_threshold: float = 0.0
    n_neighbors_outiler_test: int = 0

@dataclass
class EstimateParameters:
    '''
    Parameters for physics estimation
    '''
    min_total_trajectory_points: int = 0
    max_distance_from_beam_axis: float = 0.0 #mm

@dataclass
class SolverParameters:
    '''
    Parameters for physics solving
    '''
    gas_data_path: str = ''
    particle_id_filename: str = ''
    ic_min_val: float = 0.0
    ic_max_val: float = 0.0
    interp_file_name: str = ''
    interp_ke_min: float = 0.0
    interp_ke_max: float = 0.0
    interp_ke_bins: int = 0
    interp_polar_min: float = 0.0
    interp_polar_max: float = 0.0
    interp_polar_bins: int = 0

@dataclass
class Config:
    '''
    Container which holds all configuration parameters. Can be serialized/deserialized to json.
    '''
    #Workspace
    workspace: WorkspaceParameters = field(default_factory=WorkspaceParameters)

    #Run
    run: RunParameters = field(default_factory=RunParameters)

    #Detector
    detector: DetectorParameters = field(default_factory=DetectorParameters)

    #Traces
    trace: TraceParameters = field(default_factory=TraceParameters)

    #FRIB data
    frib: FribParameters = field(default_factory=FribParameters)

    #Cross talk
    cross: CrossTalkParameters = field(default_factory=CrossTalkParameters)

    #Clustering settings
    cluster: ClusterParameters = field(default_factory=ClusterParameters)

    #Physics Estimate settings
    estimate: EstimateParameters =  field(default_factory=EstimateParameters)

    #Physics Solver
    solver: SolverParameters = field(default_factory=SolverParameters)

def json_load_config_hook(json_data: dict[Any, Any]) -> Config:
    config = Config()
    config.workspace.trace_data_path = json_data['trace_data_path']
    config.workspace.workspace_path = json_data['workspace_path']
    config.workspace.pad_geometry_path = json_data['pad_geometry_path']
    config.workspace.pad_gain_path = json_data['pad_gain_path']
    config.workspace.pad_time_path = json_data['pad_time_path']
    config.workspace.pad_electronics_path = json_data['pad_electronics_path']
    config.workspace.nuclear_data_path = json_data['nuclear_data_path']

    config.run.run_min = json_data['run_min']
    config.run.run_max = json_data['run_max']
<<<<<<< HEAD
    config.run.num_cores = json_data['num_cores']
=======
    config.run.n_processes = json_data['n_processes']
>>>>>>> 9a00e89b
    config.run.do_phase1 = json_data['phase1']
    config.run.do_phase2 = json_data['phase2']
    config.run.do_phase3 = json_data['phase3']
    config.run.do_phase4 = json_data['phase4']

    config.detector.magnetic_field = json_data['magnetic_field(T)']
    config.detector.electric_field = json_data['electric_field(V/m)']
    config.detector.detector_length = json_data['detector_length(mm)']
    config.detector.beam_region_radius = json_data['beam_region_radius(mm)']
    config.detector.micromegas_time_bucket = json_data['micromegas_time_bucket']
    config.detector.window_time_bucket = json_data['window_time_bucket']
    config.detector.get_frequency = json_data['get_frequency(MHz)']
    config.detector.garfield_file_path = json_data['electric_field_garfield_path']
    config.detector.efield_correction_name = json_data['electric_field_correction_file_name']

    config.trace.baseline_window_scale = json_data['trace_baseline_window_scale']
    config.trace.peak_separation = json_data['trace_peak_separation']
    config.trace.peak_prominence = json_data['trace_peak_prominence']
    config.trace.peak_max_width = json_data['trace_peak_max_width']
    config.trace.peak_threshold = json_data['trace_peak_threshold']

    config.frib.baseline_window_scale = json_data['frib_trace_baseline_window_scale']
    config.frib.peak_separation = json_data['frib_trace_peak_separation']
    config.frib.peak_prominence = json_data['frib_trace_peak_prominence']
    config.frib.peak_max_width = json_data['frib_trace_peak_max_width']
    config.frib.peak_threshold = json_data['frib_trace_peak_threshold']
    config.frib.ic_multiplicity = json_data['frib_event_ic_multiplicity']
    config.frib.correct_ic_time = json_data['frib_event_correct_ic_time']

    config.cross.saturation_threshold = json_data['cross_talk_saturation_threshold']
    config.cross.cross_talk_threshold = json_data['cross_talk_threshold']
    config.cross.neighborhood_threshold = json_data['cross_talk_neighborhood_threshold']
    config.cross.channel_range = json_data['cross_talk_channel_range']
    config.cross.distance_range = json_data['cross_talk_distance_range(mm)']
    config.cross.time_range = json_data['cross_talk_time_range(bucket)']

    config.cluster.smoothing_neighbor_distance = json_data['cluster_smoothing_neighbor_distance(mm)']
    config.cluster.min_size = json_data['cluster_minimum_size']
    config.cluster.min_points = json_data['cluster_minimum_points']
    config.cluster.circle_overlap_ratio = json_data['cluster_circle_overlap_ratio']
    config.cluster.fractional_charge_threshold = json_data['cluster_fractional_charge_threshold']
    config.cluster.n_neighbors_outiler_test = json_data['cluster_n_neighbors_outlier_test']

    config.estimate.min_total_trajectory_points = json_data['estimate_mininum_total_trajectory_points']
    config.estimate.max_distance_from_beam_axis = json_data['estimate_maximum_distance_from_beam_axis']

    config.solver.gas_data_path = json_data['solver_gas_data_path']
    config.solver.particle_id_filename = json_data['solver_particle_id_file']
    config.solver.ic_min_val = json_data['solver_ic_min']
    config.solver.ic_max_val = json_data['solver_ic_max']
    config.solver.interp_file_name = json_data['solver_interp_file_name']
    config.solver.interp_ke_min = json_data['solver_interp_ke_min(MeV)']
    config.solver.interp_ke_max = json_data['solver_interp_ke_max(MeV)']
    config.solver.interp_ke_bins = json_data['solver_interp_ke_bins']
    config.solver.interp_polar_min = json_data['solver_interp_polar_min(deg)']
    config.solver.interp_polar_max = json_data['solver_interp_polar_max(deg)']
    config.solver.interp_polar_bins = json_data['solver_interp_polar_bins']
    
    return config

def load_config(file_path: Path) -> Config:
    with open(file_path, 'r') as json_file:
        config = load(json_file, object_hook=json_load_config_hook)
        return config<|MERGE_RESOLUTION|>--- conflicted
+++ resolved
@@ -28,7 +28,6 @@
     do_phase2: bool = False
     do_phase3: bool = False
     do_phase4: bool = False
-    num_cores: int = 1
 
 @dataclass
 class DetectorParameters:
@@ -162,11 +161,7 @@
 
     config.run.run_min = json_data['run_min']
     config.run.run_max = json_data['run_max']
-<<<<<<< HEAD
-    config.run.num_cores = json_data['num_cores']
-=======
     config.run.n_processes = json_data['n_processes']
->>>>>>> 9a00e89b
     config.run.do_phase1 = json_data['phase1']
     config.run.do_phase2 = json_data['phase2']
     config.run.do_phase3 = json_data['phase3']
