import numpy as np
from .constants import INVALID_PAD_ID, NUMBER_OF_TIME_BUCKETS, INVALID_PEAK_CENTROID
from .hardware_id import HardwareID
from .config import TraceParameters
from typing import Optional
from scipy.signal import find_peaks
from scipy.interpolate import UnivariateSpline
from dataclasses import dataclass

@dataclass
class Peak:
    '''
    Dataclass representing a singal peak in a raw pad trace

    ## Fields
    centroid: float - the peak location in time buckets
    amplitude: float - the basline corrected amplitude of the peak
    integral: float - the basline corrected integral of the peak from the postive inflection point to negative inflection point (where possible)
    '''
    centroid: float = INVALID_PEAK_CENTROID
    positive_inflection: float = 0.0
    negative_inflection: float = 0.0
    amplitude: float = 0.0
    uncorrected_amplitude: float = 0.0
    integral: float = 0.0


class GetTrace:
    def __init__(self, data: Optional[np.ndarray] = None, id: HardwareID = HardwareID(), params: TraceParameters = TraceParameters()):
        self.raw_data: Optional[np.ndarray] = None
        self.peaks: list[Peak] = []
        self.hw_id: HardwareID = HardwareID()
        if  isinstance(data, np.ndarray) and id.pad_id != INVALID_PAD_ID:
            self.set_trace_data(data, id, params)

    def invalidate(self):
        self.raw_data = None
        self.smoothing_spline = None
        self.smoothed_output = None
        self.pad_id: int = INVALID_PAD_ID

    def set_trace_data(self, data: np.ndarray, id: HardwareID, params: TraceParameters):
        data_shape = np.shape(data)
        if data_shape[0] != NUMBER_OF_TIME_BUCKETS:
            print(data_shape[0])
            self.invalidate()
            return
        
        self.raw_data = data.astype(np.int32) #Widen the type and sign it
<<<<<<< HEAD
=======
        #Edges can be strange, so smooth them a bit
        self.raw_data[0] = self.raw_data[1]
        self.raw_data[511] = self.raw_data[510]
        self.corrected_data = (self.raw_data - self.evaluate_baseline(baseline_window_scale)).clip(min = 0) #remove the baseline
>>>>>>> d1f5c3a3
        self.hw_id = id
        self.find_peaks(params.peak_separation, params.peak_prominence, params.peak_max_width, params.peak_threshold)

    def is_valid(self) -> bool:
        return self.hw_id.pad_id != INVALID_PAD_ID and isinstance(self.raw_data, np.ndarray)

    def get_pad_id(self) -> int:
        return self.hw_id.pad_id
    
    def find_peaks(self, separation: float, prominence: float, max_width: float, threshold: float) -> bool:
        '''
            Find the signals in a Trace. 
            The goal is to determine the centroid location of a signal peak within a given pad trace. Use the find_peaks
            function of scipy.signal to determine peaks. We then use this info to extract peak amplitudes, and integrated charge.

            ## Returns
            bool: Returns False if no peak is found, or True if any peak is found. Use get_peaks() to retrieve the peak data.
        '''

        if self.is_valid() == False:
            return None
        
        self.peaks.clear()

<<<<<<< HEAD
        ## GWM 08/08/23 -- This method is way faster cause we don't need to make splines in set_trace_data, but is way more impacted
        ## by user input parameters
        pks, props = find_peaks(self.raw_data, distance=separation, prominence=prominence, width=(0, max_width), rel_height=0.85)
        for idx, p in enumerate(pks):
            peak = Peak()
            peak.centroid = p
            peak.amplitude = self.raw_data[p]
            peak.positive_inflection = int(np.floor(props['left_ips'][idx]))
            peak.negative_inflection = int(np.ceil(props['right_ips'][idx]))
            peak.integral = np.sum(self.raw_data[peak.positive_inflection:peak.negative_inflection])
            if peak.amplitude > threshold:
                self.peaks.append(peak)
=======
        #Look for a root of the derivative which lies between a positive and negative inflection point
        for root in smoothed_roots:
            for region in searches:
                if root > region[0] and root < region[1]:
                    peak = Peak()
                    peak.centroid = root
                    peak.positive_inflection = region[0]
                    peak.negative_inflection = region[1]
                    peak_bucket = int(peak.centroid)
                    pi_bucket = int(region[0])
                    ni_bucket = int(region[1])
                    peak.amplitude = self.corrected_data[peak_bucket]
                    peak.uncorrected_amplitude = self.raw_data[peak_bucket]
                    peak.integral = np.sum(self.corrected_data[pi_bucket:(ni_bucket+1)], dtype=np.float64)
                    if (peak.amplitude > threshold):
                        self.peaks.append(peak)
                    break
>>>>>>> d1f5c3a3

        #Get rid of peaks from saturated trace (NMT)
        #temp_arr = np.array([[Peak.positive_inflection, Peak.negative_inflection, Peak.uncorrected_amplitude] for Peak in self.peaks])
        #unique, counts = np.unique(temp_arr, axis = 0, return_counts = True)
        #duplicates = unique[counts > 1].tolist()
        #self.peaks = [Peak for Peak in self.peaks if np.logical_and(~(np.isin([Peak.positive_inflection, Peak.negative_inflection, Peak.uncorrected_amplitude], duplicates).all()), Peak.uncorrected_amplitude < 4095)]

        if len(self.peaks) > 0:
            return True
        else:
            return False
        
    def get_number_of_peaks(self) -> int:
        if self.peaks is None:
            return 0
        else:
            return len(self.peaks)
    
    def get_peaks(self) -> list[Peak]:
        return self.peaks<|MERGE_RESOLUTION|>--- conflicted
+++ resolved
@@ -47,13 +47,10 @@
             return
         
         self.raw_data = data.astype(np.int32) #Widen the type and sign it
-<<<<<<< HEAD
-=======
         #Edges can be strange, so smooth them a bit
         self.raw_data[0] = self.raw_data[1]
         self.raw_data[511] = self.raw_data[510]
         self.corrected_data = (self.raw_data - self.evaluate_baseline(baseline_window_scale)).clip(min = 0) #remove the baseline
->>>>>>> d1f5c3a3
         self.hw_id = id
         self.find_peaks(params.peak_separation, params.peak_prominence, params.peak_max_width, params.peak_threshold)
 
@@ -78,7 +75,6 @@
         
         self.peaks.clear()
 
-<<<<<<< HEAD
         ## GWM 08/08/23 -- This method is way faster cause we don't need to make splines in set_trace_data, but is way more impacted
         ## by user input parameters
         pks, props = find_peaks(self.raw_data, distance=separation, prominence=prominence, width=(0, max_width), rel_height=0.85)
@@ -91,25 +87,6 @@
             peak.integral = np.sum(self.raw_data[peak.positive_inflection:peak.negative_inflection])
             if peak.amplitude > threshold:
                 self.peaks.append(peak)
-=======
-        #Look for a root of the derivative which lies between a positive and negative inflection point
-        for root in smoothed_roots:
-            for region in searches:
-                if root > region[0] and root < region[1]:
-                    peak = Peak()
-                    peak.centroid = root
-                    peak.positive_inflection = region[0]
-                    peak.negative_inflection = region[1]
-                    peak_bucket = int(peak.centroid)
-                    pi_bucket = int(region[0])
-                    ni_bucket = int(region[1])
-                    peak.amplitude = self.corrected_data[peak_bucket]
-                    peak.uncorrected_amplitude = self.raw_data[peak_bucket]
-                    peak.integral = np.sum(self.corrected_data[pi_bucket:(ni_bucket+1)], dtype=np.float64)
-                    if (peak.amplitude > threshold):
-                        self.peaks.append(peak)
-                    break
->>>>>>> d1f5c3a3
 
         #Get rid of peaks from saturated trace (NMT)
         #temp_arr = np.array([[Peak.positive_inflection, Peak.negative_inflection, Peak.uncorrected_amplitude] for Peak in self.peaks])
