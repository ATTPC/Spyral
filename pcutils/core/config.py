--- conflicted
+++ resolved
@@ -65,14 +65,10 @@
 
 @dataclass
 class ClusterParameters:
-<<<<<<< HEAD
-    smoothing_neighbor_distance: float = 10.0 #mm
-=======
     '''
     Parameters for clustering, cluster joining, and cluster cleaning
     '''
-    smoothing_neighbor_distance: float = 0.0 #mm
->>>>>>> 75fced4b
+    smoothing_neighbor_distance: float = 10.0 #mm
     min_points: int = 0
     min_size: int = 0
     fractional_distance_min: float = 0.0
