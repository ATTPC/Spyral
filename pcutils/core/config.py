--- conflicted
+++ resolved
@@ -71,12 +71,7 @@
     smoothing_neighbor_distance: float = 10.0 #mm
     min_points: int = 0
     min_size: int = 0
-<<<<<<< HEAD
     circle_overlap_ratio: float = 0.0
-=======
-    fractional_distance_min: float = 0.0
-    max_center_distance: float = 25.0
->>>>>>> 52aa9284
     fractional_charge_threshold: float = 0.0
     z_bin_fractional_size: float = 0
     z_bin_outlier_cutoff: float = 0
