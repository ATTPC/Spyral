--- conflicted
+++ resolved
@@ -25,11 +25,7 @@
 
 #Szudzik pairing function, requires use of unsigned integers
 def generate_nucleus_id(z: np.uint32, a: np.uint32) -> np.uint32 :
-<<<<<<< HEAD
     return z*z + z + a if z == max(z, a) else a*a + z
-=======
-    return z*z + z + a if z >= a else a*a + z
->>>>>>> 75fced4b
 
 class NuclearDataMap:
     def __init__(self, mass_path: Path):
