from spyral.core.config import load_config
from spyral.run_parallel import run_spyral_parallel

from pathlib import Path
<<<<<<< HEAD
import click
import contextlib
import os
=======
import time
import datetime
>>>>>>> 9e74b40d


<<<<<<< HEAD
# Generated using https://www.asciiart.eu
SPLASH: str = \
r"""
-------------------------------
 ____                        _ 
/ ___| _ __  _   _ _ __ __ _| |
\___ \|  _ \| | | |  __/ _  | |
 ___| | |_| | |_| | | | |_| | |
|____/|  __/ \__  |_|  \__ _|_|
      |_|    |___/             
-------------------------------
"""

def show_splash():
    print(SPLASH)

@click.command()
@click.option('--term/--no-term', default=True, help='Whether or not Spyral displays progress text to the terminal', show_default=True)
@click.argument('config', type=click.Path(exists=True))
def main(term: bool, config: Path):
    '''
    Spyral is an analysis framework for AT-TPC data. Provide a JSON configuration file CONFIG to control analysis settings.
    '''
    configuration = load_config(config)
    if not term:
        with contextlib.redirect_stdout(open(os.devnull, 'w')):
            run_spyral_parallel(configuration, no_progress=True)
    else:
        show_splash()
        run_spyral_parallel(configuration)
        

if __name__ == "__main__":
    main()
=======
if __name__ == "__main__":
    start = time.time()
    if len(sys.argv) < 2:
        print('spyral requires a configuration file!')
    else:
        main(sys.argv[1])
    print(f'Time elapsed: {time.time()-start} seconds (i.e. {str(datetime.timedelta(seconds = time.time()-start))})')
>>>>>>> 9e74b40d
<|MERGE_RESOLUTION|>--- conflicted
+++ resolved
@@ -2,17 +2,12 @@
 from spyral.run_parallel import run_spyral_parallel
 
 from pathlib import Path
-<<<<<<< HEAD
 import click
 import contextlib
 import os
-=======
 import time
 import datetime
->>>>>>> 9e74b40d
 
-
-<<<<<<< HEAD
 # Generated using https://www.asciiart.eu
 SPLASH: str = \
 r"""
@@ -36,6 +31,7 @@
     '''
     Spyral is an analysis framework for AT-TPC data. Provide a JSON configuration file CONFIG to control analysis settings.
     '''
+    start = time.time()
     configuration = load_config(config)
     if not term:
         with contextlib.redirect_stdout(open(os.devnull, 'w')):
@@ -43,16 +39,8 @@
     else:
         show_splash()
         run_spyral_parallel(configuration)
+    print(f'Time elapsed: {time.time()-start} seconds (i.e. {str(datetime.timedelta(seconds = time.time()-start))})')
         
 
 if __name__ == "__main__":
-    main()
-=======
-if __name__ == "__main__":
-    start = time.time()
-    if len(sys.argv) < 2:
-        print('spyral requires a configuration file!')
-    else:
-        main(sys.argv[1])
-    print(f'Time elapsed: {time.time()-start} seconds (i.e. {str(datetime.timedelta(seconds = time.time()-start))})')
->>>>>>> 9e74b40d
+    main()